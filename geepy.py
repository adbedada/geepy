--- conflicted
+++ resolved
@@ -122,7 +122,6 @@
                                              skipEmptyTiles= True,
                                              defaultValue=-9999,
                                              region=get_bbox(aoi).getInfo()['geometry']['coordinates'],
-                                             defaultValue=-9999,
                                              description = output)
         task.start()
 
@@ -187,7 +186,6 @@
                                              skipEmptyTiles= True,
                                              defaultValue=-9999,
                                              region=get_bbox(aoi).getInfo()['geometry']['coordinates'],
-                                             defaultValue=-9999,
                                              description=output)
         task.start()
 
@@ -205,15 +203,11 @@
         img = ee.Image(img_list.get(i)).clip(geometry)
         timestamp = (img.getInfo()['properties']['system:index'])
         name = (str(band) + "_" + timestamp)
-        task = ee.batch.Export.image.toDrive(img,
+        task = ee.batch.Export.image.toDrive(img.unmask(-9999),
                                             region=get_bbox(aoi).getInfo()['geometry']['coordinates'] ,
                                             skipEmptyTiles= True,
                                             description=name,
                                             defaultValue=-9999,
-<<<<<<< HEAD
-=======
-                                            maxPixels=1e13)
->>>>>>> 3ecaf01b
                                             maxPixels=1e13,
                                             crs='EPSG:4326')
   
