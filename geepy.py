--- conflicted
+++ resolved
@@ -207,13 +207,10 @@
                                             region=get_bbox(aoi).getInfo()['geometry']['coordinates'] ,
                                             skipEmptyTiles= True,
                                             description=name,
-<<<<<<< HEAD
                                             defaultValue=-9999,
                                             maxPixels=1e13)
-=======
                                             maxPixels=1e13,
                                             crs='EPSG:4326')
->>>>>>> efeb423a
   
         print("submitted "+name+" for downloading")
 
